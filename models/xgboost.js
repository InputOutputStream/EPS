--- conflicted
+++ resolved
@@ -74,15 +74,6 @@
         
         // Row subsampling
         const nRowSample = Math.floor(nSamples * this.config.subsample);
-<<<<<<< HEAD
-        const rowIndicesArray = tf.util.createShuffledIndices(nSamples).slice(0, nRowSample);
-        const rowIndices = tf.tensor1d(rowIndicesArray, 'int32');  // Convert to tensor
-        
-        // Column subsampling
-        const nColSample = Math.floor(nFeatures * this.config.colsampleByTree);
-        const colIndicesArray = tf.util.createShuffledIndices(nFeatures).slice(0, nColSample);
-        const colIndices = tf.tensor1d(colIndicesArray, 'int32');  // Convert to tensor
-=======
         const rowIndicesArray = tf.util.createShuffledIndices(nSamples);
         const rowIndicesFlat = Array.from(rowIndicesArray.slice(0, nRowSample));
         const rowIndices = tf.tensor1d(new Int32Array(rowIndicesFlat), 'int32');
@@ -94,7 +85,6 @@
         const colIndices = tf.tensor1d(new Int32Array(colIndicesFlat), 'int32');
         // Create a persistent copy for storage in estimators
         const colIndicesStored = tf.tensor1d(new Int32Array(colIndicesFlat), 'int32');
->>>>>>> f797b16b
         
         // Sample data
         const XSampled = XTensor.gather(rowIndices, 0).gather(colIndices, 1);
@@ -108,16 +98,10 @@
         // Clean up
         if (!(X instanceof tf.Tensor)) XTensor.dispose();
         if (!(y instanceof tf.Tensor)) yTensor.dispose();
-<<<<<<< HEAD
-        rowIndices.dispose();  // Clean up index tensors
-        
-        return { XSampled, ySampled, rowIndices: colIndicesArray, colIndices: colIndicesArray };
-=======
         rowIndices.dispose();
         colIndices.dispose();
         
         return { XSampled, ySampled, rowIndices, colIndices: colIndicesStored, nColSample };
->>>>>>> f797b16b
     }
 
     async computeGradients(yTrue, yPred) {
@@ -149,22 +133,6 @@
         
         if (validationSplit > 0) {
             const nVal = Math.floor(XTensor.shape[0] * validationSplit);
-<<<<<<< HEAD
-            const valIndicesArray = tf.util.createShuffledIndices(XTensor.shape[0]).slice(0, nVal);
-            const trainIndicesArray = tf.util.createShuffledIndices(XTensor.shape[0]).slice(nVal);
-            
-            console.log(valIndicesArray.length, trainIndicesArray.length);
-            const valIndices = tf.tensor1d(valIndicesArray, 'int32');
-            const trainIndices = tf.tensor1d(trainIndicesArray, 'int32');
-            
-            XVal = XTensor.gather(valIndices);
-            yVal = yTensor.gather(valIndices);
-            XTrain = XTensor.gather(trainIndices);
-            yTrain = yTensor.gather(trainIndices);
-            
-            valIndices.dispose();
-            trainIndices.dispose();
-=======
             const nTrain = XTensor.shape[0] - nVal;
             const indicesArray = tf.util.createShuffledIndices(XTensor.shape[0]);
             const valIndicesFlat = Array.from(indicesArray.slice(0, nVal));
@@ -187,7 +155,6 @@
             // No validation split
             this.basePrediction = yTensor.mean(0); // Shape: [3]
             currentPrediction = this.basePrediction.expandDims(0).tile([XTensor.shape[0], 1]); // Shape: [nSamples, 3]
->>>>>>> f797b16b
         }
         
         const trainLosses = [];
